import * as React from 'react';
import {useEffect, useState} from 'react';
import * as models from '../../../../models';
import {InputFilter} from '../../../shared/components/input-filter';
import {NamespaceFilter} from '../../../shared/components/namespace-filter';
import {TagsInput} from '../../../shared/components/tags-input/tags-input';

require('./workflow-template-filters.scss');

interface WorkflowFilterProps {
    templates: models.WorkflowTemplate[];
    namespace: string;
    namePattern: string;
    labels: string[];
    onChange: (namespace: string, namePattern: string, labels: string[]) => void;
}

<<<<<<< HEAD
export const WorkflowTemplateFilters = ({templates, namespace, namePattern, labels, onChange}: WorkflowFilterProps) => {
=======
export function WorkflowTemplateFilters({templates, namespace, labels, onChange}: WorkflowFilterProps) {
>>>>>>> 56d1333c
    const [labelSuggestion, setLabelSuggestion] = useState([]);

    useEffect(() => {
        const suggestions = new Array<string>();
        templates
            .filter(wf => wf.metadata.labels)
            .forEach(wf => {
                Object.keys(wf.metadata.labels).forEach(label => {
                    const value = wf.metadata.labels[label];
                    const suggestedLabel = `${label}=${value}`;
                    if (!suggestions.some(v => v === suggestedLabel)) {
                        suggestions.push(`${label}=${value}`);
                    }
                });
            });
        setLabelSuggestion(suggestions.sort((a, b) => a.localeCompare(b)));
    }, [templates]);

    return (
        <div className='wf-filters-container'>
            <div className='row'>
                <div className='columns small-2 xlarge-12'>
                    <p className='wf-filters-container__title'>Namespace</p>
                    <NamespaceFilter
                        value={namespace}
                        onChange={ns => {
                            onChange(ns, namePattern, labels);
                        }}
                    />
                </div>
                <div className='columns small-2 xlarge-12'>
                    <p className='wf-filters-container__title'>Labels</p>
                    <TagsInput
                        placeholder=''
                        autocomplete={labelSuggestion}
                        tags={labels}
                        onChange={tags => {
                            onChange(namespace, namePattern, tags);
                        }}
                    />
                </div>
                <div className='columns small-2 xlarge-12'>
                    <p className='wf-filters-container__title'>Name Pattern</p>
                    <InputFilter
                        value={namePattern}
                        name='wfnamePattern'
                        onChange={wfnamePattern => {
                            onChange(namespace, wfnamePattern, labels);
                        }}
                    />
                </div>
            </div>
        </div>
    );
}<|MERGE_RESOLUTION|>--- conflicted
+++ resolved
@@ -15,11 +15,7 @@
     onChange: (namespace: string, namePattern: string, labels: string[]) => void;
 }
 
-<<<<<<< HEAD
-export const WorkflowTemplateFilters = ({templates, namespace, namePattern, labels, onChange}: WorkflowFilterProps) => {
-=======
-export function WorkflowTemplateFilters({templates, namespace, labels, onChange}: WorkflowFilterProps) {
->>>>>>> 56d1333c
+export function WorkflowTemplateFilters({templates, namespace, namePattern, labels, onChange}: WorkflowFilterProps) {
     const [labelSuggestion, setLabelSuggestion] = useState([]);
 
     useEffect(() => {
